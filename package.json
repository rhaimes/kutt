{
  "name": "kutt",
<<<<<<< HEAD
  "version": "2.0.0",
=======
  "version": "2.0.1",
>>>>>>> 43c187a7
  "description": "Modern URL shortener.",
  "main": "./production-server/server.js",
  "scripts": {
    "test": "mocha --compilers js:@babel/register ./client/**/__test__/*.js",
    "docker:build": "docker build -t kutt .",
    "docker:run": "docker run -p 3000:3000 --env-file .env -d kutt:latest",
    "dev": "nodemon server/server.ts",
    "build": "next build client/ && rimraf production-server && tsc --project tsconfig.server.json && copyfiles -f \"server/mail/*.html\" production-server/mail",
    "start": "NODE_ENV=production node production-server/server.js",
    "lint": "eslint server/ --ext .js,.ts --fix",
    "lint:nofix": "eslint server/ --ext .js,.ts"
  },
  "husky": {
    "hooks": {
      "pre-commit": "npm run lint:nofix"
    }
  },
  "repository": {
    "type": "git",
    "url": "git+https://github.com/TheDevs-Network/kutt.git"
  },
  "keywords": [
    "url-shortener"
  ],
  "author": "Pouria Ezzati <ezzati.upt@gmail.com>",
  "license": "MIT",
  "bugs": {
    "url": "https://github.com/TheDevs-Network/kutt/issues"
  },
  "homepage": "https://github.com/TheDevs-Network/kutt#readme",
  "dependencies": {
    "axios": "^0.19.0",
    "bcryptjs": "^2.4.3",
    "cookie-parser": "^1.4.4",
    "cors": "^2.8.5",
    "date-fns": "^1.30.1",
    "dotenv": "^8.0.0",
    "email-validator": "^1.2.3",
    "express": "^4.17.1",
    "express-validator": "^4.3.0",
    "geoip-lite": "^1.3.6",
    "helmet": "^3.15.1",
    "isbot": "^2.2.1",
    "js-cookie": "^2.2.0",
    "jsonwebtoken": "^8.4.0",
    "jwt-decode": "^2.2.0",
    "knex": "^0.19.2",
    "lodash": "^4.17.11",
    "mongoose": "^5.6.4",
    "morgan": "^1.9.1",
    "ms": "^2.1.1",
    "nanoid": "^1.3.4",
    "natives": "^1.1.6",
    "neo4j-driver": "^1.7.5",
    "next": "^7.0.3",
    "next-redux-wrapper": "^2.1.0",
    "node-cron": "^2.0.3",
    "nodemailer": "^6.3.0",
    "p-queue": "^6.1.1",
    "passport": "^0.4.0",
    "passport-jwt": "^4.0.0",
    "passport-local": "^1.0.0",
    "passport-localapikey-update": "^0.6.0",
    "pg": "^7.12.1",
    "pg-query-stream": "^2.0.0",
    "prop-types": "^15.7.2",
    "qrcode.react": "^0.8.0",
    "raven": "^2.6.4",
    "react": "^16.8.1",
    "react-copy-to-clipboard": "^5.0.1",
    "react-dom": "^16.8.1",
    "react-ga": "^2.5.7",
    "react-inlinesvg": "^0.7.5",
    "react-redux": "^6.0.0",
    "recharts": "^1.4.3",
    "redis": "^2.8.0",
    "redux": "^4.0.1",
    "redux-devtools-extension": "^2.13.8",
    "redux-thunk": "^2.3.0",
    "styled-components": "^4.1.3",
    "universal-analytics": "^0.4.20",
    "url-regex": "^4.1.1",
    "useragent": "^2.2.1",
    "uuid": "^3.3.2"
  },
  "devDependencies": {
    "@babel/cli": "^7.2.3",
    "@babel/core": "^7.2.2",
    "@babel/node": "^7.2.2",
    "@babel/preset-env": "^7.3.1",
    "@babel/register": "^7.0.0",
    "@types/bcryptjs": "^2.4.2",
    "@types/body-parser": "^1.17.0",
    "@types/cookie-parser": "^1.4.1",
    "@types/cors": "^2.8.5",
    "@types/date-fns": "^2.6.0",
    "@types/dotenv": "^4.0.3",
    "@types/express": "^4.16.0",
    "@types/helmet": "0.0.38",
    "@types/jsonwebtoken": "^7.2.8",
    "@types/jwt-decode": "^2.2.1",
    "@types/mongodb": "^3.1.17",
    "@types/mongoose": "^5.3.5",
    "@types/morgan": "^1.7.36",
    "@types/ms": "^0.7.30",
    "@types/next": "^7.0.5",
    "@types/node-cron": "^2.0.2",
    "@types/nodemailer": "^6.2.1",
    "@types/pg": "^7.11.0",
    "@types/pg-query-stream": "^1.0.3",
    "@types/redis": "^2.8.10",
    "@typescript-eslint/eslint-plugin": "^2.0.0",
    "@typescript-eslint/parser": "^2.0.0",
    "@zeit/next-typescript": "^1.1.1",
    "babel": "^6.23.0",
    "babel-cli": "^6.26.0",
    "babel-core": "^6.26.3",
    "babel-eslint": "^8.2.6",
    "babel-plugin-styled-components": "^1.10.0",
    "babel-preset-env": "^1.7.0",
    "chai": "^4.1.2",
    "copyfiles": "^2.1.1",
    "deep-freeze": "^0.0.1",
    "eslint": "^5.4.0",
    "eslint-config-airbnb": "^16.1.0",
    "eslint-config-prettier": "^6.1.0",
    "eslint-plugin-import": "^2.16.0",
    "eslint-plugin-jsx-a11y": "^6.2.1",
    "eslint-plugin-prettier": "^3.1.0",
    "eslint-plugin-react": "^7.14.3",
    "husky": "^0.15.0-rc.13",
    "mocha": "^5.2.0",
    "nock": "^9.3.3",
    "nodemon": "^1.18.10",
    "prettier": "^1.18.2",
    "redux-mock-store": "^1.5.3",
    "rimraf": "^3.0.0",
    "sinon": "^6.0.0",
    "typescript": "^3.5.3"
  }
}<|MERGE_RESOLUTION|>--- conflicted
+++ resolved
@@ -1,10 +1,6 @@
 {
   "name": "kutt",
-<<<<<<< HEAD
-  "version": "2.0.0",
-=======
   "version": "2.0.1",
->>>>>>> 43c187a7
   "description": "Modern URL shortener.",
   "main": "./production-server/server.js",
   "scripts": {
